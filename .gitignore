# IDE
/.idea/
.vscode
<<<<<<< HEAD
.DS_Store
/node_modules/
/build/
=======
.DS_Store
>>>>>>> f14c14de
<|MERGE_RESOLUTION|>--- conflicted
+++ resolved
@@ -1,10 +1,6 @@
 # IDE
 /.idea/
 .vscode
-<<<<<<< HEAD
 .DS_Store
 /node_modules/
-/build/
-=======
-.DS_Store
->>>>>>> f14c14de
+/build/